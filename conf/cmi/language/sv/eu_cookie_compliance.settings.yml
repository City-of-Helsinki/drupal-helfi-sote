<<<<<<< HEAD
popup_agreed: {  }
=======
popup_agreed:
  value: '<h2>Tack för att du accepterade cookies</h2><p>Nu kan du dölja det här meddelandet eller ta reda på mer om cookies.</p>'
>>>>>>> d4802fe9
popup_agree_button_message: Accepterar
popup_more_info_button_message: 'Visa cookies'
popup_find_more_button_message: 'Visa cookies'
popup_hide_button_message: Dölj
popup_info:
<<<<<<< HEAD
  value: "<h2>Hel.fi använder cookies</h2><p>Vi använder viktiga cookies på vår webbplats för att få webbplatsen att fungera. Även tredjepartscookies används om du ger oss ditt tillstånd.</p>\r\n"
=======
  value: "<h2>Hel.fi använder cookies</h2>\r\n<p>Vi använder viktiga cookies på vår webbplats för att få webbplatsen att fungera. Även tredjepartscookies används om du ger oss ditt tillstånd.</p>"
mobile_popup_info:
  value: '<h2>Vi använder cookies på denna webbplats för att förbättra din användarupplevelse.</h2><p>Genom att trycka på knappen "acceptera" godkänner du att vi gör det.</p>'
>>>>>>> d4802fe9
disagree_button_label: 'Nej, tack'
withdraw_message:
  value: '<h2>Vi använder cookies på denna webbplats för att förbättra din användarupplevelse.</h2><p>Du har gett ditt samtycke för oss att ställa in cookies.</p>'
withdraw_action_button_label: 'Återkalla samtycke'
withdraw_tab_button_label: Sekretessinställningar
save_preferences_button_label: 'Acceptera valda cookies'
accept_all_categories_button_label: 'Acceptera alla cookies'<|MERGE_RESOLUTION|>--- conflicted
+++ resolved
@@ -1,24 +1,10 @@
-<<<<<<< HEAD
-popup_agreed: {  }
-=======
-popup_agreed:
-  value: '<h2>Tack för att du accepterade cookies</h2><p>Nu kan du dölja det här meddelandet eller ta reda på mer om cookies.</p>'
->>>>>>> d4802fe9
 popup_agree_button_message: Accepterar
 popup_more_info_button_message: 'Visa cookies'
 popup_find_more_button_message: 'Visa cookies'
 popup_hide_button_message: Dölj
 popup_info:
-<<<<<<< HEAD
-  value: "<h2>Hel.fi använder cookies</h2><p>Vi använder viktiga cookies på vår webbplats för att få webbplatsen att fungera. Även tredjepartscookies används om du ger oss ditt tillstånd.</p>\r\n"
-=======
-  value: "<h2>Hel.fi använder cookies</h2>\r\n<p>Vi använder viktiga cookies på vår webbplats för att få webbplatsen att fungera. Även tredjepartscookies används om du ger oss ditt tillstånd.</p>"
-mobile_popup_info:
-  value: '<h2>Vi använder cookies på denna webbplats för att förbättra din användarupplevelse.</h2><p>Genom att trycka på knappen "acceptera" godkänner du att vi gör det.</p>'
->>>>>>> d4802fe9
+  value: "<h2>Hel.fi använder cookies</h2><p>Vi använder viktiga cookies på vår webbplats för att få webbplatsen att fungera. Även tredjepartscookies används om du ger oss ditt tillstånd.</p>"
 disagree_button_label: 'Nej, tack'
-withdraw_message:
-  value: '<h2>Vi använder cookies på denna webbplats för att förbättra din användarupplevelse.</h2><p>Du har gett ditt samtycke för oss att ställa in cookies.</p>'
 withdraw_action_button_label: 'Återkalla samtycke'
 withdraw_tab_button_label: Sekretessinställningar
 save_preferences_button_label: 'Acceptera valda cookies'

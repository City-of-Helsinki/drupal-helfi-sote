settings:
  label: Administration
<<<<<<< HEAD
  label_display: synlig
=======
  label_display: visible
>>>>>>> 88982419
<|MERGE_RESOLUTION|>--- conflicted
+++ resolved
@@ -1,7 +1,3 @@
 settings:
   label: Administration
-<<<<<<< HEAD
-  label_display: synlig
-=======
-  label_display: visible
->>>>>>> 88982419
+  label_display: visible
<?xml version="1.0" encoding="UTF-8"?>
<phpunit xmlns:xsi="http://www.w3.org/2001/XMLSchema-instance"
         bootstrap="./public/core/tests/bootstrap.php"
         colors="true"
         beStrictAboutTestsThatDoNotTestAnything="true"
         beStrictAboutOutputDuringTests="true"
         beStrictAboutChangesToGlobalState="true"
         failOnRisky="true"
         failOnWarning="true"
         displayDetailsOnTestsThatTriggerErrors="true"
         displayDetailsOnTestsThatTriggerWarnings="true"
         displayDetailsOnTestsThatTriggerDeprecations="true"
         cacheResult="false"
         xsi:noNamespaceSchemaLocation="https://schema.phpunit.de/10.5/phpunit.xsd"
         cacheDirectory=".phpunit.cache">
  <php>
    <!-- Set error reporting to E_ALL. -->
    <ini name="error_reporting" value="32767"/>
    <!-- Do not limit the amount of memory tests take to run. -->
    <ini name="memory_limit" value="-1"/>
    <env name="MINK_DRIVER_ARGS_WEBDRIVER" value='["chrome", {"browserName":"chrome", "goog:chromeOptions":{"w3c": true, "args":["--no-sandbox", "--ignore-certificate-errors", "--allow-insecure-localhost", "--headless", "--dns-prefetch-disable"]}}, "http://chromium:4444"]' />
    <env name="DTT_MINK_DRIVER_ARGS" value='["chrome", {"browserName":"chrome", "goog:chromeOptions":{"w3c": true, "args":["--no-sandbox","--ignore-certificate-errors", "--allow-insecure-localhost", "--headless", "--dns-prefetch-disable"]}}, "http://chromium:4444"]'/>
    <env name="DTT_API_OPTIONS" value='{"socketTimeout": 360, "domWaitTimeout": 3600000}' />
    <env name="DTT_API_URL" value="http://chromium:9222"/>
    <env name="DTT_BASE_URL" value="https://app"/>
<<<<<<< HEAD
    <env name="SYMFONY_DEPRECATIONS_HELPER" value=".deprecation-ignore.txt" />
=======
    <env name="SYMFONY_DEPRECATIONS_HELPER" value="ignoreFile=../.deprecation-ignore.txt" />
>>>>>>> 57cf2cd5
  </php>
  <extensions>
    <!-- Functional tests HTML output logging. -->
    <bootstrap class="Drupal\TestTools\Extension\HtmlLogging\HtmlOutputLogger">
      <!-- By default browser tests print the individual links in the test run
        report. To avoid overcrowding the output in CI environments, you can
        set the "verbose" parameter or the "BROWSERTEST_OUTPUT_VERBOSE"
        environment variable to "false". In GitLabCI, the output is saved
        anyway as an artifact that can be browsed or downloaded from Gitlab.
      -->
      <parameter name="verbose" value="true"/>
    </bootstrap>
    <bootstrap class="DG\BypassFinals\PHPUnitExtension"/>
  </extensions><testsuites>
  <testsuite name="unit">
    <directory>./public/modules/custom/*/tests/src/Unit</directory>
    <directory>./public/themes/custom/*/tests/src/Unit</directory>
    <directory>./public/profiles/custom/*/tests/src/Unit</directory>
  </testsuite>
  <testsuite name="kernel">
    <directory>./public/modules/custom/*/tests/src/Kernel</directory>
    <directory>./public/themes/custom/*/tests/src/Kernel</directory>
    <directory>./public/profiles/custom/*/tests/src/Kernel</directory>
  </testsuite>
  <testsuite name="functional">
    <directory>./public/modules/custom/*/tests/src/Functional</directory>
    <directory>./public/themes/custom/*/tests/src/Functional</directory>
    <directory>./public/profiles/custom/*/tests/src/Functional</directory>
  </testsuite>
  <testsuite name="functional-javascript">
    <directory>./public/modules/custom/*/tests/src/FunctionalJavascript</directory>
    <directory>./public/themes/custom/*/tests/src/FunctionalJavascript</directory>
    <directory>./public/profiles/custom/*/tests/src/FunctionalJavascript</directory>
  </testsuite>
  <testsuite name="existing-site">
    <directory>./tests/dtt/src/ExistingSite</directory>
    <directory>./public/modules/custom/*/tests/src/ExistingSite</directory>
    <directory>./public/themes/custom/*/tests/src/ExistingSite</directory>
    <directory>./public/profiles/custom/*/tests/src/ExistingSite</directory>
  </testsuite>
  <testsuite name="existing-site-javascript">
    <directory>./tests/dtt/src/ExistingSiteJavascript</directory>
    <directory>./public/modules/custom/*/tests/src/ExistingSiteJavascript</directory>
    <directory>./public/themes/custom/*/tests/src/ExistingSiteJavascript</directory>
    <directory>./public/profiles/custom/*/tests/src/ExistingSiteJavascript</directory>
  </testsuite>
</testsuites>
  <source ignoreSuppressionOfDeprecations="true">
    <include>
      <directory suffix=".php">./public/modules/custom/*/src</directory>
      <directory suffix=".php">./public/themes/custom/*/src</directory>
      <directory suffix=".php">./public/profiles/custom/*/src</directory>
      <file>./public/modules/custom/*/*.module</file>
      <file>./public/themes/custom/*/*.theme</file>
      <file>./public/profiles/custom/*/*.profile</file>
    </include>
    <exclude>
      <directory>./public/modules/custom/*/src/Tests</directory>
      <directory>./public/themes/custom/*/src/Tests</directory>
      <directory>./public/profiles/custom/*/src/Tests</directory>
    </exclude>
  </source>
</phpunit><|MERGE_RESOLUTION|>--- conflicted
+++ resolved
@@ -7,9 +7,10 @@
          beStrictAboutChangesToGlobalState="true"
          failOnRisky="true"
          failOnWarning="true"
+         failOnDeprecation="false"
          displayDetailsOnTestsThatTriggerErrors="true"
          displayDetailsOnTestsThatTriggerWarnings="true"
-         displayDetailsOnTestsThatTriggerDeprecations="true"
+         displayDetailsOnTestsThatTriggerDeprecations="false"
          cacheResult="false"
          xsi:noNamespaceSchemaLocation="https://schema.phpunit.de/10.5/phpunit.xsd"
          cacheDirectory=".phpunit.cache">
@@ -23,11 +24,7 @@
     <env name="DTT_API_OPTIONS" value='{"socketTimeout": 360, "domWaitTimeout": 3600000}' />
     <env name="DTT_API_URL" value="http://chromium:9222"/>
     <env name="DTT_BASE_URL" value="https://app"/>
-<<<<<<< HEAD
-    <env name="SYMFONY_DEPRECATIONS_HELPER" value=".deprecation-ignore.txt" />
-=======
-    <env name="SYMFONY_DEPRECATIONS_HELPER" value="ignoreFile=../.deprecation-ignore.txt" />
->>>>>>> 57cf2cd5
+    <env name="SYMFONY_DEPRECATIONS_HELPER" value="ignoreFile=/app/.deprecation-ignore.txt" />
   </php>
   <extensions>
     <!-- Functional tests HTML output logging. -->
@@ -40,7 +37,6 @@
       -->
       <parameter name="verbose" value="true"/>
     </bootstrap>
-    <bootstrap class="DG\BypassFinals\PHPUnitExtension"/>
   </extensions><testsuites>
   <testsuite name="unit">
     <directory>./public/modules/custom/*/tests/src/Unit</directory>
